<<<<<<< HEAD
=======

>>>>>>> bbc2a8af
/**
 * © 2019 Liferay, Inc. <https://liferay.com>
 *
 * SPDX-License-Identifier: BSD-3-Clause
 */
<<<<<<< HEAD
=======
const path = require('path');

>>>>>>> bbc2a8af
const CWD = process.cwd();
const PATH = path.resolve(`${__dirname}/../../node_modules/.bin`);

const {spawn} = require('cross-spawn');

/**
 * Wrapper function for spawning a synchronous process.
 * @param {string} command Path to bin file
 * @param {Array=} args=[] List of string arguments
 * @param {Object=} options={} Options to pass to spawn.sync
 */
module.exports = function(command, args = [], options = {}) {
	spawn.sync(command, args, {
		cwd: CWD,
		env: {
			...process.env,
			PATH: `${PATH}:${process.env.PATH}`,
		},
		stdio: 'inherit',
		...options
	});
};<|MERGE_RESOLUTION|>--- conflicted
+++ resolved
@@ -1,17 +1,11 @@
-<<<<<<< HEAD
-=======
 
->>>>>>> bbc2a8af
 /**
  * © 2019 Liferay, Inc. <https://liferay.com>
  *
  * SPDX-License-Identifier: BSD-3-Clause
  */
-<<<<<<< HEAD
-=======
 const path = require('path');
 
->>>>>>> bbc2a8af
 const CWD = process.cwd();
 const PATH = path.resolve(`${__dirname}/../../node_modules/.bin`);
 
