{
	"name": "babel-plugin-namespace-modules",
	"version": "2.14.0",
	"description": "A Babel plugin to namespace AMD module names based on root's project name.",
	"main": "lib/index.js",
	"scripts": {
		"copyfiles": "node ../../scripts/copyfiles.js",
		"build": "tsc && yarn copyfiles",
		"prepublish": "yarn build"
	},
	"dependencies": {
<<<<<<< HEAD
		"liferay-npm-build-tools-common": "2.13.2"
=======
		"liferay-npm-build-tools-common": "2.14.0"
>>>>>>> 8bc56b84
	}
}<|MERGE_RESOLUTION|>--- conflicted
+++ resolved
@@ -1,18 +1,14 @@
 {
-	"name": "babel-plugin-namespace-modules",
-	"version": "2.14.0",
-	"description": "A Babel plugin to namespace AMD module names based on root's project name.",
-	"main": "lib/index.js",
-	"scripts": {
-		"copyfiles": "node ../../scripts/copyfiles.js",
-		"build": "tsc && yarn copyfiles",
-		"prepublish": "yarn build"
-	},
-	"dependencies": {
-<<<<<<< HEAD
-		"liferay-npm-build-tools-common": "2.13.2"
-=======
-		"liferay-npm-build-tools-common": "2.14.0"
->>>>>>> 8bc56b84
-	}
+  "name": "babel-plugin-namespace-modules",
+  "version": "2.14.0",
+  "description": "A Babel plugin to namespace AMD module names based on root's project name.",
+  "main": "lib/index.js",
+  "scripts": {
+    "copyfiles": "node ../../scripts/copyfiles.js",
+    "build": "tsc && yarn copyfiles",
+    "prepublish": "yarn build"
+  },
+  "dependencies": {
+    "liferay-npm-build-tools-common": "2.14.0"
+  }
 }