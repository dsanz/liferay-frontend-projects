{
	"name": "babel-preset-liferay-standard",
	"version": "2.14.0",
	"description": "Babel preset for bundling standard Liferay projects.",
	"main": "lib/index.js",
	"scripts": {
		"copyfiles": "node ../../scripts/copyfiles.js",
		"build": "tsc && yarn copyfiles",
		"prepublish": "yarn build"
	},
	"dependencies": {
<<<<<<< HEAD
		"babel-plugin-add-module-metadata": "2.13.2",
		"babel-plugin-alias-modules": "2.13.2",
		"babel-plugin-minify-dead-code-elimination": "0.5.1",
		"babel-plugin-name-amd-modules": "2.13.2",
		"babel-plugin-namespace-amd-define": "2.13.2",
		"babel-plugin-namespace-modules": "2.13.2",
		"babel-plugin-normalize-requires": "2.13.2",
		"babel-plugin-transform-node-env-inline": "0.4.3",
		"babel-plugin-wrap-modules-amd": "2.13.2"
=======
		"babel-plugin-add-module-metadata": "2.14.0",
		"babel-plugin-alias-modules": "2.14.0",
		"babel-plugin-minify-dead-code-elimination": "0.5.1",
		"babel-plugin-name-amd-modules": "2.14.0",
		"babel-plugin-namespace-amd-define": "2.14.0",
		"babel-plugin-namespace-modules": "2.14.0",
		"babel-plugin-normalize-requires": "2.14.0",
		"babel-plugin-transform-node-env-inline": "0.4.3",
		"babel-plugin-wrap-modules-amd": "2.14.0"
>>>>>>> 8bc56b84
	}
}<|MERGE_RESOLUTION|>--- conflicted
+++ resolved
@@ -1,34 +1,22 @@
 {
-	"name": "babel-preset-liferay-standard",
-	"version": "2.14.0",
-	"description": "Babel preset for bundling standard Liferay projects.",
-	"main": "lib/index.js",
-	"scripts": {
-		"copyfiles": "node ../../scripts/copyfiles.js",
-		"build": "tsc && yarn copyfiles",
-		"prepublish": "yarn build"
-	},
-	"dependencies": {
-<<<<<<< HEAD
-		"babel-plugin-add-module-metadata": "2.13.2",
-		"babel-plugin-alias-modules": "2.13.2",
-		"babel-plugin-minify-dead-code-elimination": "0.5.1",
-		"babel-plugin-name-amd-modules": "2.13.2",
-		"babel-plugin-namespace-amd-define": "2.13.2",
-		"babel-plugin-namespace-modules": "2.13.2",
-		"babel-plugin-normalize-requires": "2.13.2",
-		"babel-plugin-transform-node-env-inline": "0.4.3",
-		"babel-plugin-wrap-modules-amd": "2.13.2"
-=======
-		"babel-plugin-add-module-metadata": "2.14.0",
-		"babel-plugin-alias-modules": "2.14.0",
-		"babel-plugin-minify-dead-code-elimination": "0.5.1",
-		"babel-plugin-name-amd-modules": "2.14.0",
-		"babel-plugin-namespace-amd-define": "2.14.0",
-		"babel-plugin-namespace-modules": "2.14.0",
-		"babel-plugin-normalize-requires": "2.14.0",
-		"babel-plugin-transform-node-env-inline": "0.4.3",
-		"babel-plugin-wrap-modules-amd": "2.14.0"
->>>>>>> 8bc56b84
-	}
+  "name": "babel-preset-liferay-standard",
+  "version": "2.14.0",
+  "description": "Babel preset for bundling standard Liferay projects.",
+  "main": "lib/index.js",
+  "scripts": {
+    "copyfiles": "node ../../scripts/copyfiles.js",
+    "build": "tsc && yarn copyfiles",
+    "prepublish": "yarn build"
+  },
+  "dependencies": {
+    "babel-plugin-add-module-metadata": "2.14.0",
+    "babel-plugin-alias-modules": "2.14.0",
+    "babel-plugin-minify-dead-code-elimination": "0.5.1",
+    "babel-plugin-name-amd-modules": "2.14.0",
+    "babel-plugin-namespace-amd-define": "2.14.0",
+    "babel-plugin-namespace-modules": "2.14.0",
+    "babel-plugin-normalize-requires": "2.14.0",
+    "babel-plugin-transform-node-env-inline": "0.4.3",
+    "babel-plugin-wrap-modules-amd": "2.14.0"
+  }
 }