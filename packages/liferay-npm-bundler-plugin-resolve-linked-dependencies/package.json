{
	"name": "liferay-npm-bundler-plugin-resolve-linked-dependencies",
	"version": "2.14.0",
	"description": "A liferay-npm-bundler plugin to replace linked dependencies versions by their real values..",
	"main": "lib/index.js",
	"scripts": {
		"copyfiles": "node ../../scripts/copyfiles.js",
		"build": "tsc && yarn copyfiles",
		"prepublish": "yarn build"
	},
	"dependencies": {
<<<<<<< HEAD
		"liferay-npm-build-tools-common": "2.13.2",
=======
		"liferay-npm-build-tools-common": "2.14.0",
>>>>>>> 8bc56b84
		"read-json-sync": "^2.0.1",
		"semver": "^6.3.0"
	}
}<|MERGE_RESOLUTION|>--- conflicted
+++ resolved
@@ -1,20 +1,16 @@
 {
-	"name": "liferay-npm-bundler-plugin-resolve-linked-dependencies",
-	"version": "2.14.0",
-	"description": "A liferay-npm-bundler plugin to replace linked dependencies versions by their real values..",
-	"main": "lib/index.js",
-	"scripts": {
-		"copyfiles": "node ../../scripts/copyfiles.js",
-		"build": "tsc && yarn copyfiles",
-		"prepublish": "yarn build"
-	},
-	"dependencies": {
-<<<<<<< HEAD
-		"liferay-npm-build-tools-common": "2.13.2",
-=======
-		"liferay-npm-build-tools-common": "2.14.0",
->>>>>>> 8bc56b84
-		"read-json-sync": "^2.0.1",
-		"semver": "^6.3.0"
-	}
+  "name": "liferay-npm-bundler-plugin-resolve-linked-dependencies",
+  "version": "2.14.0",
+  "description": "A liferay-npm-bundler plugin to replace linked dependencies versions by their real values..",
+  "main": "lib/index.js",
+  "scripts": {
+    "copyfiles": "node ../../scripts/copyfiles.js",
+    "build": "tsc && yarn copyfiles",
+    "prepublish": "yarn build"
+  },
+  "dependencies": {
+    "liferay-npm-build-tools-common": "2.14.0",
+    "read-json-sync": "^2.0.1",
+    "semver": "^6.3.0"
+  }
 }