{
	"name": "liferay-npm-imports-checker",
	"version": "2.14.0",
	"description": "A CLI utility to check `imports` sections of `.npmbundlerrc` files in a multiproject source tree.",
	"bin": {
		"liferay-npm-imports-checker": "bin/liferay-npm-imports-checker.js"
	},
	"scripts": {
		"copyfiles": "node ../../scripts/copyfiles.js",
		"build": "tsc && yarn copyfiles",
		"prepublish": "yarn build"
	},
	"dependencies": {
		"chalk": "^2.4.2",
		"fs-extra": "^8.1.0",
		"globby": "^10.0.1",
<<<<<<< HEAD
		"liferay-npm-build-tools-common": "2.13.2",
=======
		"liferay-npm-build-tools-common": "2.14.0",
>>>>>>> 8bc56b84
		"read-json-sync": "^2.0.1",
		"resolve": "^1.8.1",
		"semver": "^6.3.0"
	}
}<|MERGE_RESOLUTION|>--- conflicted
+++ resolved
@@ -1,26 +1,22 @@
 {
-	"name": "liferay-npm-imports-checker",
-	"version": "2.14.0",
-	"description": "A CLI utility to check `imports` sections of `.npmbundlerrc` files in a multiproject source tree.",
-	"bin": {
-		"liferay-npm-imports-checker": "bin/liferay-npm-imports-checker.js"
-	},
-	"scripts": {
-		"copyfiles": "node ../../scripts/copyfiles.js",
-		"build": "tsc && yarn copyfiles",
-		"prepublish": "yarn build"
-	},
-	"dependencies": {
-		"chalk": "^2.4.2",
-		"fs-extra": "^8.1.0",
-		"globby": "^10.0.1",
-<<<<<<< HEAD
-		"liferay-npm-build-tools-common": "2.13.2",
-=======
-		"liferay-npm-build-tools-common": "2.14.0",
->>>>>>> 8bc56b84
-		"read-json-sync": "^2.0.1",
-		"resolve": "^1.8.1",
-		"semver": "^6.3.0"
-	}
+  "name": "liferay-npm-imports-checker",
+  "version": "2.14.0",
+  "description": "A CLI utility to check `imports` sections of `.npmbundlerrc` files in a multiproject source tree.",
+  "bin": {
+    "liferay-npm-imports-checker": "bin/liferay-npm-imports-checker.js"
+  },
+  "scripts": {
+    "copyfiles": "node ../../scripts/copyfiles.js",
+    "build": "tsc && yarn copyfiles",
+    "prepublish": "yarn build"
+  },
+  "dependencies": {
+    "chalk": "^2.4.2",
+    "fs-extra": "^8.1.0",
+    "globby": "^10.0.1",
+    "liferay-npm-build-tools-common": "2.14.0",
+    "read-json-sync": "^2.0.1",
+    "resolve": "^1.8.1",
+    "semver": "^6.3.0"
+  }
 }