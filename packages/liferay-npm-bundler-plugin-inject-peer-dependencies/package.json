{
	"name": "liferay-npm-bundler-plugin-inject-peer-dependencies",
	"version": "2.14.0",
	"description": "A liferay-npm-bundler plugin to force injection of dependencies in packages declaring peer dependencies.",
	"main": "lib/index.js",
	"scripts": {
		"copyfiles": "node ../../scripts/copyfiles.js",
		"build": "tsc && yarn copyfiles",
		"prepublish": "yarn build"
	},
	"dependencies": {
		"globby": "^10.0.1",
<<<<<<< HEAD
		"liferay-npm-build-tools-common": "2.13.2",
=======
		"liferay-npm-build-tools-common": "2.14.0",
>>>>>>> 8bc56b84
		"read-json-sync": "^2.0.1",
		"resolve": "^1.8.1"
	}
}<|MERGE_RESOLUTION|>--- conflicted
+++ resolved
@@ -1,21 +1,17 @@
 {
-	"name": "liferay-npm-bundler-plugin-inject-peer-dependencies",
-	"version": "2.14.0",
-	"description": "A liferay-npm-bundler plugin to force injection of dependencies in packages declaring peer dependencies.",
-	"main": "lib/index.js",
-	"scripts": {
-		"copyfiles": "node ../../scripts/copyfiles.js",
-		"build": "tsc && yarn copyfiles",
-		"prepublish": "yarn build"
-	},
-	"dependencies": {
-		"globby": "^10.0.1",
-<<<<<<< HEAD
-		"liferay-npm-build-tools-common": "2.13.2",
-=======
-		"liferay-npm-build-tools-common": "2.14.0",
->>>>>>> 8bc56b84
-		"read-json-sync": "^2.0.1",
-		"resolve": "^1.8.1"
-	}
+  "name": "liferay-npm-bundler-plugin-inject-peer-dependencies",
+  "version": "2.14.0",
+  "description": "A liferay-npm-bundler plugin to force injection of dependencies in packages declaring peer dependencies.",
+  "main": "lib/index.js",
+  "scripts": {
+    "copyfiles": "node ../../scripts/copyfiles.js",
+    "build": "tsc && yarn copyfiles",
+    "prepublish": "yarn build"
+  },
+  "dependencies": {
+    "globby": "^10.0.1",
+    "liferay-npm-build-tools-common": "2.14.0",
+    "read-json-sync": "^2.0.1",
+    "resolve": "^1.8.1"
+  }
 }